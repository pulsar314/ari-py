--- conflicted
+++ resolved
@@ -376,9 +376,6 @@
     'Playback': Playback,
     'LiveRecording': LiveRecording,
     'StoredRecording': StoredRecording,
-<<<<<<< HEAD
-    'Mailbox': Mailbox
-=======
+    'Mailbox': Mailbox,
     'DeviceState': DeviceState,
->>>>>>> 450099e9
 }